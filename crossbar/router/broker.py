#####################################################################################
#
#  Copyright (c) Crossbar.io Technologies GmbH
#
#  Unless a separate license agreement exists between you and Crossbar.io GmbH (e.g.
#  you have purchased a commercial license), the license terms below apply.
#
#  Should you enter into a separate license agreement after having received a copy of
#  this software, then the terms of such license agreement replace the terms below at
#  the time at which such license agreement becomes effective.
#
#  In case a separate license agreement ends, and such agreement ends without being
#  replaced by another separate license agreement, the license terms below apply
#  from the time at which said agreement ends.
#
#  LICENSE TERMS
#
#  This program is free software: you can redistribute it and/or modify it under the
#  terms of the GNU Affero General Public License, version 3, as published by the
#  Free Software Foundation. This program is distributed in the hope that it will be
#  useful, but WITHOUT ANY WARRANTY; without even the implied warranty of
#  MERCHANTABILITY or FITNESS FOR A PARTICULAR PURPOSE.
#
#  See the GNU Affero General Public License Version 3 for more details.
#
#  You should have received a copy of the GNU Affero General Public license along
#  with this program. If not, see <http://www.gnu.org/licenses/agpl-3.0.en.html>.
#
#####################################################################################

from __future__ import absolute_import, division

import txaio

from autobahn import util
from autobahn.wamp import role
from autobahn.wamp import message
from autobahn.wamp.exception import ApplicationError

from autobahn.wamp.message import \
    _URI_PAT_STRICT_NON_EMPTY, _URI_PAT_LOOSE_NON_EMPTY, \
    _URI_PAT_STRICT_EMPTY, _URI_PAT_LOOSE_EMPTY, \
    _URI_PAT_STRICT_LAST_EMPTY, _URI_PAT_LOOSE_LAST_EMPTY

from crossbar.router.observation import UriObservationMap
from crossbar.router import RouterOptions

from txaio import make_logger

__all__ = ('Broker',)


class RetainedEvent(object):

    __slots__ = (
        'publish',
        'publisher',
        'publisher_authid',
        'publisher_authrole',
    )

    def __init__(self,
                 publish,
                 publisher=None,
                 publisher_authid=None,
                 publisher_authrole=None):
        self.publish = publish
        self.publisher = publisher
        self.publisher_authid = publisher_authid
        self.publisher_authrole = publisher_authrole


class SubscriptionExtra(object):

    __slots__ = ('retained_events',)

    def __init__(self, retained_events=None):
        self.retained_events = retained_events or []


class Broker(object):
    """
    Basic WAMP broker.
    """

    log = make_logger()

    def __init__(self, router, options=None):
        """

        :param router: The router this dealer is part of.
        :type router: Object that implements :class:`crossbar.router.interfaces.IRouter`.
        :param options: Router options.
        :type options: Instance of :class:`crossbar.router.types.RouterOptions`.
        """
        self._router = router
        self._options = options or RouterOptions()

        # subscription map managed by this broker
        self._subscription_map = UriObservationMap()

        # map: session -> set of subscriptions (needed for detach)
        self._session_to_subscriptions = {}

        # check all topic URIs with strict rules
        self._option_uri_strict = self._options.uri_check == RouterOptions.URI_CHECK_STRICT

        # supported features from "WAMP Advanced Profile"
        self._role_features = role.RoleBrokerFeatures(publisher_identification=True,
                                                      pattern_based_subscription=True,
                                                      session_meta_api=True,
                                                      subscription_meta_api=True,
                                                      subscriber_blackwhite_listing=True,
                                                      publisher_exclusion=True,
                                                      subscription_revocation=True,
                                                      event_retention=True,
                                                      payload_transparency=True,
                                                      payload_encryption_cryptobox=True)

        # store for event history
        if self._router._store:
            self._event_store = self._router._store.event_store
        else:
            self._event_store = None

        # if there is a store, let the store attach itself to all the subscriptions
        # it is configured to track
        if self._event_store:
            self._event_store.attach_subscription_map(self._subscription_map)

    def attach(self, session):
        """
        Implements :func:`crossbar.router.interfaces.IBroker.attach`
        """
        if session not in self._session_to_subscriptions:
            self._session_to_subscriptions[session] = set()
        else:
            raise Exception(u"session with ID {} already attached".format(session._session_id))

    def detach(self, session):
        """
        Implements :func:`crossbar.router.interfaces.IBroker.detach`
        """
        if session in self._session_to_subscriptions:

            for subscription in self._session_to_subscriptions[session]:

                was_subscribed, was_last_subscriber = self._subscription_map.drop_observer(session, subscription)
                was_deleted = False

                # delete it if there are no subscribers and no retained events
                #
                if was_subscribed and was_last_subscriber and not subscription.extra.retained_events:
                    was_deleted = True
                    self._subscription_map.delete_observation(subscription)

                # publish WAMP meta events
                #
                if self._router._realm:
                    service_session = self._router._realm.session
                    if service_session and not subscription.uri.startswith(u'wamp.'):
                        if was_subscribed:
                            service_session.publish(u'wamp.subscription.on_unsubscribe', session._session_id, subscription.id)
                        if was_deleted:
                            service_session.publish(u'wamp.subscription.on_delete', session._session_id, subscription.id)

            del self._session_to_subscriptions[session]

        else:
            raise Exception("session with ID {} not attached".format(session._session_id))

    def _filter_publish_receivers(self, receivers, publish):
        """
        Internal helper.

        Does all filtering on a candidate set of Publish receivers,
        based on all the white/blacklist options in 'publish'.
        """
        # filter by "eligible" receivers
        #
        if publish.eligible:

            # map eligible session IDs to eligible sessions
            eligible = set()
            for session_id in publish.eligible:
                if session_id in self._router._session_id_to_session:
                    eligible.add(self._router._session_id_to_session[session_id])

            # filter receivers for eligible sessions
            receivers = eligible & receivers

        # if "eligible_authid" we only accept receivers that have the correct authid
        if publish.eligible_authid:
            eligible = set()
            for aid in publish.eligible_authid:
                eligible.update(self._router._authid_to_sessions.get(aid, set()))
            receivers = receivers & eligible

        # if "eligible_authrole" we only accept receivers that have the correct authrole
        if publish.eligible_authrole:
            eligible = set()
            for ar in publish.eligible_authrole:
                eligible.update(self._router._authrole_to_sessions.get(ar, set()))
            receivers = receivers & eligible

        # remove "excluded" receivers
        #
        if publish.exclude:

            # map excluded session IDs to excluded sessions
            exclude = set()
            for s in publish.exclude:
                if s in self._router._session_id_to_session:
                    exclude.add(self._router._session_id_to_session[s])

            # filter receivers for excluded sessions
            if exclude:
                receivers = receivers - exclude

        # remove auth-id based receivers
        if publish.exclude_authid:
            for aid in publish.exclude_authid:
                receivers = receivers - self._router._authid_to_sessions.get(aid, set())

        # remove authrole based receivers
        if publish.exclude_authrole:
            for ar in publish.exclude_authrole:
                receivers = receivers - self._router._authrole_to_sessions.get(ar, set())

        return receivers

    def processPublish(self, session, publish):
        """
        Implements :func:`crossbar.router.interfaces.IBroker.processPublish`
        """
        # check topic URI: for PUBLISH, must be valid URI (either strict or loose), and
        # all URI components must be non-empty
        if self._option_uri_strict:
            uri_is_valid = _URI_PAT_STRICT_NON_EMPTY.match(publish.topic)
        else:
            uri_is_valid = _URI_PAT_LOOSE_NON_EMPTY.match(publish.topic)

        if not uri_is_valid:
            if publish.acknowledge:
                reply = message.Error(message.Publish.MESSAGE_TYPE, publish.request, ApplicationError.INVALID_URI, [u"publish with invalid topic URI '{0}' (URI strict checking {1})".format(publish.topic, self._option_uri_strict)])
                self._router.send(session, reply)
            return

        # disallow publication to topics starting with "wamp." other than for
        # trusted sessions (that are sessions built into Crossbar.io routing core)
        #
        if session._authrole is not None and session._authrole != u"trusted":
            is_restricted = publish.topic.startswith(u"wamp.")
            if is_restricted:
                if publish.acknowledge:
                    reply = message.Error(message.Publish.MESSAGE_TYPE, publish.request, ApplicationError.INVALID_URI, [u"publish with restricted topic URI '{0}'".format(publish.topic)])
                    self._router.send(session, reply)
                return

        # get subscriptions active on the topic published to
        #
        subscriptions = self._subscription_map.match_observations(publish.topic)

        # check if the event is being persisted by checking if we ourself are among the observers
        # on _any_ matching subscription
        # we've been previously added to observer lists on subscriptions ultimately from
        # node configuration and during the broker starts up.
        store_event = False
        if self._event_store:
            for subscription in subscriptions:
                if self._event_store in subscription.observers:
                    store_event = True
                    break
        if store_event:
            self.log.debug('Persisting event on topic "{topic}"', topic=publish.topic)

        # check if the event is to be retained by inspecting the 'retain' flag
        retain_event = False
        if publish.retain:
            retain_event = True

        # go on if (otherwise there isn't anything to do anyway):
        #
        #   - there are any active subscriptions OR
        #   - the publish is to be acknowledged OR
        #   - the event is to be persisted OR
        #   - the event is to be retained
        #
        if subscriptions or publish.acknowledge or store_event or retain_event:

            # validate payload
            #
            if publish.payload is None:
                try:
                    self._router.validate('event', publish.topic, publish.args, publish.kwargs)
                except Exception as e:
                    if publish.acknowledge:
                        reply = message.Error(message.Publish.MESSAGE_TYPE, publish.request, ApplicationError.INVALID_ARGUMENT, [u"publish to topic URI '{0}' with invalid application payload: {1}".format(publish.topic, e)])
                        self._router.send(session, reply)
                    return

            # authorize PUBLISH action
            #
            d = self._router.authorize(session, publish.topic, u'publish')

            def on_authorize_success(authorization):

                # the call to authorize the action _itself_ succeeded. now go on depending on whether
                # the action was actually authorized or not ..
                #
                if not authorization[u'allow']:

                    if publish.acknowledge:
                        reply = message.Error(message.Publish.MESSAGE_TYPE, publish.request, ApplicationError.NOT_AUTHORIZED, [u"session not authorized to publish to topic '{0}'".format(publish.topic)])
                        self._router.send(session, reply)

                else:

                    # new ID for the publication
                    #
                    publication = util.id()

<<<<<<< HEAD
=======
                    # persist event (this is done only once, regardless of the number of subscriptions
                    # the event matches on)
                    #
                    if store_event:
                        self._event_store.store_event(session._session_id, publication, publish.topic, publish.args, publish.kwargs)

                    # retain event on the topic
                    #
                    if retain_event:
                        observation = self._subscription_map.get_observation(publish.topic)

                        if not observation:
                            # No observation, lets make a new one
                            observation = self._subscription_map.create_observation(publish.topic, extra=SubscriptionExtra())
                        else:
                            # this can happen if event-history is
                            # enabled on the topic: the event-store
                            # creates an observation before any client
                            # could possible hit the code above
                            if observation.extra is None:
                                observation.extra = SubscriptionExtra()
                            elif not isinstance(observation.extra, SubscriptionExtra):
                                raise Exception(
                                    "incorrect 'extra' for '{}'".format(publish.topic)
                                )

                        if observation.extra.retained_events:
                            if not publish.eligible and not publish.exclude:
                                observation.extra.retained_events = [publish]
                            else:
                                observation.extra.retained_events.append(publish)
                        else:
                            observation.extra.retained_events = [publish]

>>>>>>> ccf6b4de
                    # send publish acknowledge immediately when requested
                    #
                    if publish.acknowledge:
                        reply = message.Published(publish.request, publication)
                        self._router.send(session, reply)

                    # publisher disclosure
                    #
                    if authorization[u'disclose']:
                        disclose = True
                    elif (publish.topic.startswith(u"wamp.") or
                          publish.topic.startswith(u"crossbar.")):
                        disclose = True
                    else:
                        disclose = False

                    if disclose:
                        publisher = session._session_id
                        publisher_authid = session._authid
                        publisher_authrole = session._authrole
                    else:
                        publisher = None
                        publisher_authid = None
                        publisher_authrole = None

                    # skip publisher
                    #
                    if publish.exclude_me is None or publish.exclude_me:
                        me_also = False
                    else:
                        me_also = True

                    # persist event (this is done only once, regardless of the number of subscriptions
                    # the event matches on)
                    #
                    if store_event:
                        self._event_store.store_event(session._session_id, publication, publish.topic, publish.args, publish.kwargs)

                    # retain event on the topic
                    #
                    if retain_event:
                        retained_event = RetainedEvent(publish, publisher, publisher_authid, publisher_authrole)

                        observation = self._subscription_map.get_observation(publish.topic)

                        if not observation:
                            # No observation, lets make a new one
                            observation = self._subscription_map.create_observation(publish.topic, extra=SubscriptionExtra())

                        if observation.extra.retained_events:
                            if not publish.eligible and not publish.exclude:
                                observation.extra.retained_events = [retained_event]
                            else:
                                observation.extra.retained_events.append(retained_event)
                        else:
                            observation.extra.retained_events = [retained_event]

                    all_dl = []

                    # iterate over all subscriptions ..
                    #
                    for subscription in subscriptions:

                        self.log.debug('dispatching for subscription={subscription}', subscription=subscription)

                        # persist event history, but check if it is persisted on the individual subscription!
                        #
                        if store_event and self._event_store in subscription.observers:
                            self._event_store.store_event_history(publication, subscription.id)

                        # initial list of receivers are all subscribers on a subscription ..
                        #
                        receivers = subscription.observers
                        receivers = self._filter_publish_receivers(receivers, publish)

                        # if receivers is non-empty, dispatch event ..
                        #
                        receivers_cnt = len(receivers) - (1 if self in receivers else 0)
                        if receivers_cnt:

                            # for pattern-based subscriptions, the EVENT must contain
                            # the actual topic being published to
                            #
                            if subscription.match != message.Subscribe.MATCH_EXACT:
                                topic = publish.topic
                            else:
                                topic = None

                            if publish.payload:
                                msg = message.Event(subscription.id,
                                                    publication,
                                                    payload=publish.payload,
                                                    publisher=publisher,
                                                    publisher_authid=publisher_authid,
                                                    publisher_authrole=publisher_authrole,
                                                    topic=topic,
                                                    enc_algo=publish.enc_algo,
                                                    enc_key=publish.enc_key,
                                                    enc_serializer=publish.enc_serializer)
                            else:
                                msg = message.Event(subscription.id,
                                                    publication,
                                                    args=publish.args,
                                                    kwargs=publish.kwargs,
                                                    publisher=publisher,
                                                    publisher_authid=publisher_authid,
                                                    publisher_authrole=publisher_authrole,
                                                    topic=topic)

                            chunk_size = self._options.event_dispatching_chunk_size

                            if chunk_size:
                                self.log.debug('chunked dispatching to {receivers_size} with chunk_size={chunk_size}', receivers_size=len(receivers), chunk_size=chunk_size)

                                # a Deferred that fires when all chunks are done
                                all_d = txaio.create_future()
                                all_dl.append(all_d)

                                def _notify_some(receivers):
                                    for receiver in receivers[:chunk_size]:
                                        if (me_also or receiver != session) and receiver != self._event_store:
                                            # the receiving subscriber session
                                            # might have no transport, or no
                                            # longer be joined
                                            if receiver._session_id and receiver._transport:
                                                self._router.send(receiver, msg)
                                    receivers = receivers[chunk_size:]
                                    if len(receivers) > 0:
                                        # still more to do ..
                                        return txaio.call_later(0, _notify_some, receivers)
                                    else:
                                        # all done! resolve all_d, which represents all receivers
                                        # to a single subscription matching the event
                                        txaio.resolve(all_d, None)

                                _notify_some(list(receivers))
                            else:
                                self.log.debug('unchunked dispatching to {receivers_size} receivers', receivers_size=len(receivers))

                                for receiver in receivers:
                                    if (me_also or receiver != session) and receiver != self._event_store:
                                        # the receiving subscriber session
                                        # might have no transport, or no
                                        # longer be joined
                                        if receiver._session_id and receiver._transport:
                                            self._router.send(receiver, msg)

                    return txaio.gather(all_dl)

            def on_authorize_error(err):
                """
                the call to authorize the action _itself_ failed (note this is
                different from the call to authorize succeed, but the
                authorization being denied)
                """
                self.log.failure("Authorization failed", failure=err)
                if publish.acknowledge:
                    reply = message.Error(
                        message.Publish.MESSAGE_TYPE,
                        publish.request,
                        ApplicationError.AUTHORIZATION_FAILED,
                        [u"failed to authorize session for publishing to topic URI '{0}': {1}".format(publish.topic, err.value)]
                    )
                    self._router.send(session, reply)

            txaio.add_callbacks(d, on_authorize_success, on_authorize_error)

    def processSubscribe(self, session, subscribe):
        """
        Implements :func:`crossbar.router.interfaces.IBroker.processSubscribe`
        """
        # check topic URI: for SUBSCRIBE, must be valid URI (either strict or loose), and all
        # URI components must be non-empty for normal subscriptions, may be empty for
        # wildcard subscriptions and must be non-empty for all but the last component for
        # prefix subscriptions
        #
        if self._option_uri_strict:
            if subscribe.match == u"wildcard":
                uri_is_valid = _URI_PAT_STRICT_EMPTY.match(subscribe.topic)
            elif subscribe.match == u"prefix":
                uri_is_valid = _URI_PAT_STRICT_LAST_EMPTY.match(subscribe.topic)
            else:
                uri_is_valid = _URI_PAT_STRICT_NON_EMPTY.match(subscribe.topic)
        else:
            if subscribe.match == u"wildcard":
                uri_is_valid = _URI_PAT_LOOSE_EMPTY.match(subscribe.topic)
            elif subscribe.match == u"prefix":
                uri_is_valid = _URI_PAT_LOOSE_LAST_EMPTY.match(subscribe.topic)
            else:
                uri_is_valid = _URI_PAT_LOOSE_NON_EMPTY.match(subscribe.topic)

        if not uri_is_valid:
            reply = message.Error(message.Subscribe.MESSAGE_TYPE, subscribe.request, ApplicationError.INVALID_URI, [u"subscribe for invalid topic URI '{0}'".format(subscribe.topic)])
            self._router.send(session, reply)
            return

        # authorize SUBSCRIBE action
        #
        d = self._router.authorize(session, subscribe.topic, u'subscribe')

        def on_authorize_success(authorization):
            if not authorization[u'allow']:
                # error reply since session is not authorized to subscribe
                #
                replies = [message.Error(message.Subscribe.MESSAGE_TYPE, subscribe.request, ApplicationError.NOT_AUTHORIZED, [u"session is not authorized to subscribe to topic '{0}'".format(subscribe.topic)])]

            else:
                # ok, session authorized to subscribe. now get the subscription
                #
                subscription, was_already_subscribed, is_first_subscriber = self._subscription_map.add_observer(session, subscribe.topic, subscribe.match, extra=SubscriptionExtra())

                if not was_already_subscribed:
                    self._session_to_subscriptions[session].add(subscription)

                # publish WAMP meta events
                #
                if self._router._realm:
                    service_session = self._router._realm.session
                    if service_session and not subscription.uri.startswith(u'wamp.'):
                        if is_first_subscriber:
                            subscription_details = {
                                u'id': subscription.id,
                                u'created': subscription.created,
                                u'uri': subscription.uri,
                                u'match': subscription.match,
                            }
                            service_session.publish(u'wamp.subscription.on_create', session._session_id, subscription_details)
                        if not was_already_subscribed:
                            service_session.publish(u'wamp.subscription.on_subscribe', session._session_id, subscription.id)

                # check for retained events
                #
                def _get_retained_event():

                    if subscription.extra.retained_events:
                        retained_events = list(subscription.extra.retained_events)
                        retained_events.reverse()

                        for retained_event in retained_events:
                            authorized = False

                            if not retained_event.publish.exclude and not retained_event.publish.eligible:
                                authorized = True
                            elif session._session_id in retained_event.publish.eligible and session._session_id not in retained_event.publish.exclude:
                                authorized = True

                            if authorized:
                                publication = util.id()

                                if retained_event.publish.payload:
                                    msg = message.Event(subscription.id,
                                                        publication,
                                                        payload=retained_event.publish.payload,
                                                        enc_algo=retained_event.publish.enc_algo,
                                                        enc_key=retained_event.publish.enc_key,
                                                        enc_serializer=retained_event.publish.enc_serializer,
                                                        publisher=retained_event.publisher,
                                                        publisher_authid=retained_event.publisher_authid,
                                                        publisher_authrole=retained_event.publisher_authrole,
                                                        retained=True)
                                else:
                                    msg = message.Event(subscription.id,
                                                        publication,
                                                        args=retained_event.publish.args,
                                                        kwargs=retained_event.publish.kwargs,
                                                        publisher=retained_event.publisher,
                                                        publisher_authid=retained_event.publisher_authid,
                                                        publisher_authrole=retained_event.publisher_authrole,
                                                        retained=True)

                                return [msg]
                    return []

                # acknowledge subscribe with subscription ID
                #
                replies = [message.Subscribed(subscribe.request, subscription.id)]
                if subscribe.get_retained:
                    replies.extend(_get_retained_event())

            # send out reply to subscribe requestor
            #
            [self._router.send(session, reply) for reply in replies]

        def on_authorize_error(err):
            """
            the call to authorize the action _itself_ failed (note this is
            different from the call to authorize succeed, but the
            authorization being denied)
            """
            # XXX same as another code-block, can we collapse?
            self.log.failure("Authorization failed", failure=err)
            reply = message.Error(
                message.Subscribe.MESSAGE_TYPE,
                subscribe.request,
                ApplicationError.AUTHORIZATION_FAILED,
                [u"failed to authorize session for subscribing to topic URI '{0}': {1}".format(subscribe.topic, err.value)]
            )
            self._router.send(session, reply)

        txaio.add_callbacks(d, on_authorize_success, on_authorize_error)

    def processUnsubscribe(self, session, unsubscribe):
        """
        Implements :func:`crossbar.router.interfaces.IBroker.processUnsubscribe`
        """
        # get subscription by subscription ID or None (if it doesn't exist on this broker)
        #
        subscription = self._subscription_map.get_observation_by_id(unsubscribe.subscription)

        if subscription:

            if session in subscription.observers:

                was_subscribed, was_last_subscriber = self._unsubscribe(subscription, session)

                reply = message.Unsubscribed(unsubscribe.request)
            else:
                # subscription exists on this broker, but the session that wanted to unsubscribe wasn't subscribed
                #
                reply = message.Error(message.Unsubscribe.MESSAGE_TYPE, unsubscribe.request, ApplicationError.NO_SUCH_SUBSCRIPTION)

        else:
            # subscription doesn't even exist on this broker
            #
            reply = message.Error(message.Unsubscribe.MESSAGE_TYPE, unsubscribe.request, ApplicationError.NO_SUCH_SUBSCRIPTION)

        self._router.send(session, reply)

    def _unsubscribe(self, subscription, session):

        # drop session from subscription observers
        #
        was_subscribed, was_last_subscriber = self._subscription_map.drop_observer(session, subscription)
        was_deleted = False

        if was_subscribed and was_last_subscriber and not subscription.extra.retained_events:
            was_deleted = True
            self._subscription_map.delete_observation(subscription)

        # remove subscription from session->subscriptions map
        #
        if was_subscribed:
            self._session_to_subscriptions[session].discard(subscription)

        # publish WAMP meta events
        #
        if self._router._realm:
            service_session = self._router._realm.session
            if service_session and not subscription.uri.startswith(u'wamp.'):
                if was_subscribed:
                    service_session.publish(u'wamp.subscription.on_unsubscribe', session._session_id, subscription.id)
                if was_deleted:
                    service_session.publish(u'wamp.subscription.on_delete', session._session_id, subscription.id)

        return was_subscribed, was_last_subscriber

    def removeSubscriber(self, subscription, session, reason=None):
        """
        Actively unsubscribe a subscriber session from a subscription.
        """
        was_subscribed, was_last_subscriber = self._unsubscribe(subscription, session)

        if 'subscriber' in session._session_roles and session._session_roles['subscriber'] and session._session_roles['subscriber'].subscription_revocation:
            reply = message.Unsubscribed(0, subscription=subscription.id, reason=reason)
            self._router.send(session, reply)

        return was_subscribed, was_last_subscriber<|MERGE_RESOLUTION|>--- conflicted
+++ resolved
@@ -320,8 +320,38 @@
                     #
                     publication = util.id()
 
-<<<<<<< HEAD
-=======
+                    # send publish acknowledge immediately when requested
+                    #
+                    if publish.acknowledge:
+                        reply = message.Published(publish.request, publication)
+                        self._router.send(session, reply)
+
+                    # publisher disclosure
+                    #
+                    if authorization[u'disclose']:
+                        disclose = True
+                    elif (publish.topic.startswith(u"wamp.") or
+                          publish.topic.startswith(u"crossbar.")):
+                        disclose = True
+                    else:
+                        disclose = False
+
+                    if disclose:
+                        publisher = session._session_id
+                        publisher_authid = session._authid
+                        publisher_authrole = session._authrole
+                    else:
+                        publisher = None
+                        publisher_authid = None
+                        publisher_authrole = None
+
+                    # skip publisher
+                    #
+                    if publish.exclude_me is None or publish.exclude_me:
+                        me_also = False
+                    else:
+                        me_also = True
+
                     # persist event (this is done only once, regardless of the number of subscriptions
                     # the event matches on)
                     #
@@ -331,6 +361,8 @@
                     # retain event on the topic
                     #
                     if retain_event:
+                        retained_event = RetainedEvent(publish, publisher, publisher_authid, publisher_authrole)
+
                         observation = self._subscription_map.get_observation(publish.topic)
 
                         if not observation:
@@ -347,64 +379,6 @@
                                 raise Exception(
                                     "incorrect 'extra' for '{}'".format(publish.topic)
                                 )
-
-                        if observation.extra.retained_events:
-                            if not publish.eligible and not publish.exclude:
-                                observation.extra.retained_events = [publish]
-                            else:
-                                observation.extra.retained_events.append(publish)
-                        else:
-                            observation.extra.retained_events = [publish]
-
->>>>>>> ccf6b4de
-                    # send publish acknowledge immediately when requested
-                    #
-                    if publish.acknowledge:
-                        reply = message.Published(publish.request, publication)
-                        self._router.send(session, reply)
-
-                    # publisher disclosure
-                    #
-                    if authorization[u'disclose']:
-                        disclose = True
-                    elif (publish.topic.startswith(u"wamp.") or
-                          publish.topic.startswith(u"crossbar.")):
-                        disclose = True
-                    else:
-                        disclose = False
-
-                    if disclose:
-                        publisher = session._session_id
-                        publisher_authid = session._authid
-                        publisher_authrole = session._authrole
-                    else:
-                        publisher = None
-                        publisher_authid = None
-                        publisher_authrole = None
-
-                    # skip publisher
-                    #
-                    if publish.exclude_me is None or publish.exclude_me:
-                        me_also = False
-                    else:
-                        me_also = True
-
-                    # persist event (this is done only once, regardless of the number of subscriptions
-                    # the event matches on)
-                    #
-                    if store_event:
-                        self._event_store.store_event(session._session_id, publication, publish.topic, publish.args, publish.kwargs)
-
-                    # retain event on the topic
-                    #
-                    if retain_event:
-                        retained_event = RetainedEvent(publish, publisher, publisher_authid, publisher_authrole)
-
-                        observation = self._subscription_map.get_observation(publish.topic)
-
-                        if not observation:
-                            # No observation, lets make a new one
-                            observation = self._subscription_map.create_observation(publish.topic, extra=SubscriptionExtra())
 
                         if observation.extra.retained_events:
                             if not publish.eligible and not publish.exclude:
