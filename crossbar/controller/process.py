--- conflicted
+++ resolved
@@ -197,13 +197,8 @@
         #
         dl = []
         for proc in self.PROCS:
-<<<<<<< HEAD
-            uri = '{}.{}'.format(self._uri_prefix, proc)
-            self.log.debug('Registering management API procedure "{proc}"', proc=uri)
-=======
             uri = u'{}.{}'.format(self._uri_prefix, proc)
             self.log.info('Registering management API procedure "{proc}"', proc=uri)
->>>>>>> d215272d
             dl.append(self.register(getattr(self, proc), uri, options=RegisterOptions(details_arg='details')))
 
         regs = yield DeferredList(dl)
