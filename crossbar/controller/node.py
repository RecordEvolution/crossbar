--- conflicted
+++ resolved
@@ -151,12 +151,8 @@
             self._node_id = controller_config['id']
             self.log.info("Node id set from config: {node_id}", node_id=node_id)
         else:
-<<<<<<< HEAD
+            self._node_id = u'{}'.format(socket.gethostname())
             self.log.info("Node id set from hostname: {node_id}", node_id=self._node_id)
-            self._node_id = socket.gethostname()
-=======
-            self._node_id = u'{}'.format(socket.gethostname())
->>>>>>> c71adc8d
 
         # standalone vs managed mode
         #
