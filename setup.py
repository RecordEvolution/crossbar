--- conflicted
+++ resolved
@@ -125,10 +125,6 @@
         'pyyaml>=3.11',               # MIT license
         'shutilwhich>=1.0.1',         # PSF license
         'treq>=15.0.0',               # MIT license
-<<<<<<< HEAD
-        'oset>=0.1.3',                # MIT license
-=======
->>>>>>> c9f5aac7
     ],
     extras_require={
         'all': extras_require_all,
